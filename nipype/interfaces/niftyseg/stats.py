--- conflicted
+++ resolved
@@ -102,10 +102,10 @@
     Interface for executable seg_stats from NiftySeg platform.
 
     Interface to use any unary statistical operations that can be performed
-<<<<<<< HEAD
+
     with the seg_stats command-line program.
 
-    See below for those operations:
+    See below for those operations::
 
     r - The range <min max> of all voxels.
 
@@ -145,40 +145,7 @@
 y/z for other directions.
 
     `Source code <http://cmictig.cs.ucl.ac.uk/wiki/index.php/NiftySeg>`_ |
-    `Documentation <http://cmictig.cs.ucl.ac.uk/wiki/index.php/\
-NiftySeg_documentation>`_
-=======
-    with the seg_stats command-line program. See below for those operations::
-
-        -r          | The range <min max> of all voxels.
-        -R          | The robust range (assuming 2% outliers on both sides)
-                    | of all voxels
-        -a          | Average of all voxels
-        -s          | Standard deviation of all voxels
-        -v          | Volume of all voxels above 0 (<# voxels> *
-                    | <volume per voxel>)
-        -vl         | Volume of each integer label (<# voxels per label> *
-                    | <volume per voxel>)
-        -vp         | Volume of all probabilsitic voxels (sum(<in>) *
-                    | <volume per voxel>)
-        -n          | Count of all voxels above 0 (<# voxels>)
-        -np         | Sum of all fuzzy voxels (sum(<in>))
-        -e          | Entropy of all voxels
-        -ne         | Normalized entropy of all voxels
-        -x          | Location (i j k x y z) of the smallest value in the image
-        -X          | Location (i j k x y z) of the largest value in the image
-        -c          | Location (i j k x y z) of the centre of mass of the
-                    | object
-        -B          | Bounding box of all nonzero voxels
-                    | [ xmin xsize ymin ysize zmin zsize ]
-        -xvox       | Output the number of voxels in the x direction.
-                    | Replace x with y/z for other directions.
-        -xdim       | Output the voxel dimention in the x direction.
-                    | Replace x with y/z for other directions.
-
-    `Source code <http://cmictig.cs.ucl.ac.uk/wiki/index.php/NiftySeg>`_ |
     `Documentation <http://cmictig.cs.ucl.ac.uk/wiki/index.php/NiftySeg_documentation>`_
->>>>>>> f39e2224
 
     Examples
     --------
@@ -237,10 +204,10 @@
     Interface for executable seg_stats from NiftySeg platform.
 
     Interface to use any binary statistical operations that can be performed
-<<<<<<< HEAD
+
     with the seg_stats command-line program.
 
-    See below for those operations:
+    See below for those operations::
 
     p - <float> - The <float>th percentile of all voxels intensity \
 (float=[0,100])
@@ -266,28 +233,7 @@
     Nl - <csv> - Count of each label <in>. Save to <csv> file.
 
     `Source code <http://cmictig.cs.ucl.ac.uk/wiki/index.php/NiftySeg>`_ |
-    `Documentation <http://cmictig.cs.ucl.ac.uk/wiki/index.php/\
-NiftySeg_documentation>`_
-=======
-    with the seg_stats command-line program. See below for those operations::
-
-        -p <float>      | The <float>th percentile of all voxels intensity
-                        | (float=[0,100])
-        -sa  <ax>       | Average of all voxels
-        -ss  <ax>       | Standard deviation of all voxels
-        -svp <ax>       | Volume of all probabilsitic voxels (sum(<in>) *
-                        | <volume per voxel>)
-        -al <in2>       | Average value in <in> for each label in <in2>
-        -d <in2>        | Calculate the Dice score between all classes in <in>
-                        | and <in2>
-        -ncc <in2>      | Normalized cross correlation between <in> and <in2>
-        -nmi <in2>      | Normalized Mutual Information between <in> and <in2>
-        -Vl <csv>       | Volume of each integer label <in>. Save to <csv>file.
-        -Nl <csv>       | Count of each label <in>. Save to <csv> file.
-
-    `Source code <http://cmictig.cs.ucl.ac.uk/wiki/index.php/NiftySeg>`_ |
     `Documentation <http://cmictig.cs.ucl.ac.uk/wiki/index.php/NiftySeg_documentation>`_
->>>>>>> f39e2224
 
     Examples
     --------
