--- conflicted
+++ resolved
@@ -1114,165 +1114,6 @@
             return self._gen_outfilename()
         return None
 
-<<<<<<< HEAD
-=======
-
-class EPIDeWarpInputSpec(FSLCommandInputSpec):
-
-    mag_file = File(exists=True,
-                    desc='Magnitude file',
-                    argstr='--mag %s', position=0, mandatory=True)
-    dph_file = File(exists=True,
-                    desc='Phase file assumed to be scaled from 0 to 4095',
-                    argstr='--dph %s', mandatory=True)
-    exf_file = File(exists=True,
-                    desc='example func volume (or use epi)',
-                    argstr='--exf %s', mandatory=False)
-    epi_file = File(exists=True,
-                    desc='EPI volume to unwarp',
-                    argstr='--epi %s', mandatory=False)
-    tediff = traits.Float(2.46, usedefault=True,
-                          desc='difference in B0 field map TEs',
-                          argstr='--tediff %s')
-    esp = traits.Float(0.58, desc='EPI echo spacing',
-                       argstr='--esp %s', usedefault=True)
-    sigma = traits.Int(2, usedefault=True, argstr='--sigma %s',
-                       desc="2D spatial gaussing smoothing \
-                       stdev (default = 2mm)")
-    vsm = traits.String(genfile=True, desc='voxel shift map',
-                        argstr='--vsm %s')
-    exfdw = traits.String(desc='dewarped example func volume', genfile=True,
-                          argstr='--exfdw %s')
-    epidw = traits.String(desc='dewarped epi volume', genfile=False,
-                          argstr='--epidw %s')
-    tmpdir = traits.String(genfile=True, desc='tmpdir',
-                           argstr='--tmpdir %s')
-    nocleanup = traits.Bool(True, usedefault=True, desc='no cleanup',
-                            argstr='--nocleanup')
-    cleanup = traits.Bool(desc='cleanup',
-                          argstr='--cleanup')
-
-
-class EPIDeWarpOutputSpec(TraitedSpec):
-    unwarped_file = File(desc="unwarped epi file")
-    vsm_file = File(desc="voxel shift map")
-    exfdw = File(desc="dewarped functional volume example")
-    exf_mask = File(desc="Mask from example functional volume")
-
-
-class EPIDeWarp(FSLCommand):
-    """Wraps fieldmap unwarping script from Freesurfer's epidewarp.fsl_
-
-    Examples
-    --------
-    >>> dewarp = EPIDeWarp()
-    >>> dewarp.inputs.epi_file = "functional.nii"
-    >>> dewarp.inputs.mag_file = "magnitude.nii"
-    >>> dewarp.inputs.dph_file = "phase.nii"
-    >>> res = dewarp.run() # doctest: +SKIP
-
-    References
-    ----------
-    _epidewarp.fsl: http://surfer.nmr.mgh.harvard.edu/fswiki/epidewarp.fsl
-
-    """
-
-    _cmd = 'epidewarp.fsl'
-    input_spec = EPIDeWarpInputSpec
-    output_spec = EPIDeWarpOutputSpec
-
-    def _gen_filename(self, name):
-        if name == 'exfdw':
-            if isdefined(self.inputs.exf_file):
-                return self._gen_fname(self.inputs.exf_file,
-                                       suffix="_exfdw")
-            else:
-                return self._gen_fname("exfdw")
-        if name == 'epidw':
-            if isdefined(self.inputs.epi_file):
-                return self._gen_fname(self.inputs.epi_file,
-                                       suffix="_epidw")
-        if name == 'vsm':
-            return self._gen_fname('vsm')
-        if name == 'tmpdir':
-            return os.path.join(os.getcwd(), 'temp')
-        return None
-
-    def _list_outputs(self):
-        outputs = self.output_spec().get()
-        if not isdefined(self.inputs.exfdw):
-            outputs['exfdw'] = self._gen_filename('exfdw')
-        else:
-            outputs['exfdw'] = self.inputs.exfdw
-        if isdefined(self.inputs.epi_file):
-            if isdefined(self.inputs.epidw):
-                outputs['unwarped_file'] = self.inputs.epidw
-            else:
-                outputs['unwarped_file'] = self._gen_filename('epidw')
-        if not isdefined(self.inputs.vsm):
-            outputs['vsm_file'] = self._gen_filename('vsm')
-        else:
-            outputs['vsm_file'] = self._gen_fname(self.inputs.vsm)
-        if not isdefined(self.inputs.tmpdir):
-            outputs[
-                'exf_mask'] = self._gen_fname(cwd=self._gen_filename('tmpdir'),
-                                              basename='maskexf')
-        else:
-            outputs['exf_mask'] = self._gen_fname(cwd=self.inputs.tmpdir,
-                                                  basename='maskexf')
-        return outputs
-
-
-class SigLossInputSpec(FSLCommandInputSpec):
-    in_file = File(mandatory=True,
-                   exists=True,
-                   argstr='-i %s',
-                   desc='b0 fieldmap file')
-    out_file = File(argstr='-s %s',
-                    desc='output signal loss estimate file',
-                    genfile=True)
-
-    mask_file = File(exists=True,
-                     argstr='-m %s',
-                     desc='brain mask file')
-    echo_time = traits.Float(argstr='--te=%f',
-                             desc='echo time in seconds')
-    slice_direction = traits.Enum('x','y','z',
-                                  argstr='-d %s',
-                                  desc='slicing direction')
-class SigLossOuputSpec(TraitedSpec):
-    out_file = File(exists=True,
-                    desc='signal loss estimate file')
-
-class SigLoss(FSLCommand):
-    """Estimates signal loss from a field map (in rad/s)
-
-    Examples
-    --------
-    >>> sigloss = SigLoss()
-    >>> sigloss.inputs.in_file = "phase.nii"
-    >>> sigloss.inputs.echo_time = 0.03
-    >>> res = sigloss.run() # doctest: +SKIP
-    """
-    input_spec = SigLossInputSpec
-    output_spec = SigLossOuputSpec
-    _cmd = 'sigloss'
-
-    def _list_outputs(self):
-        outputs = self.output_spec().get()
-        outputs['out_file'] = self.inputs.out_file
-        if not isdefined(outputs['out_file']) and isdefined(self.inputs.in_file):
-            outputs['out_file']=self._gen_fname(self.inputs.in_file,
-                                                suffix='_sigloss')
-        return outputs
-
-    def _gen_filename(self, name):
-        if name=='out_file':
-            return self._list_outputs()['out_file']
-        return None
-
-
->>>>>>> a6fe84f7
 class Reorient2StdInputSpec(FSLCommandInputSpec):
     in_file = File(exists=True, mandatory=True, argstr="%s")
     out_file = File(genfile=True, hash_files=False, argstr="%s")
