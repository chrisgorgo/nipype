# -*- coding: utf-8 -*-
# emacs: -*- mode: python; py-indent-offset: 4; indent-tabs-mode: nil -*-
# vi: set ft=python sts=4 ts=4 sw=4 et:
"""The spm module provides basic functions for interfacing with SPM  tools.

In order to use the standalone MCR version of spm, you need to ensure that
the following commands are executed at the beginning of your script::

   from nipype.interfaces import spm
   matlab_cmd = '/path/to/run_spm8.sh /path/to/Compiler_Runtime/v713/ script'
   spm.SPMCommand.set_mlab_paths(matlab_cmd=matlab_cmd, use_mcr=True)

you can test by calling::

   spm.SPMCommand().version
"""
from __future__ import print_function, division, unicode_literals, absolute_import
from builtins import range, object, str, bytes

# Standard library imports
import os
from copy import deepcopy

# Third-party imports
from nibabel import load
import numpy as np
from scipy.io import savemat

# Local imports
from ... import logging
from ...utils import spm_docs as sd
from ..base import (BaseInterface, traits, isdefined, InputMultiPath,
                    BaseInterfaceInputSpec, Directory, Undefined)
from ..matlab import MatlabCommand
<<<<<<< HEAD
=======
from ...utils import spm_docs as sd
from ...external.six import string_types
from ...external.due import due, Doi, BibTeX
from ... import logging
logger = logging.getLogger('interface')
>>>>>>> 0f2cb9fc

__docformat__ = 'restructuredtext'
logger = logging.getLogger('interface')


def func_is_3d(in_file):
    """Checks if input functional files are 3d."""

    if isinstance(in_file, list):
        return func_is_3d(in_file[0])
    else:
        img = load(in_file)
        shape = img.shape
        if len(shape) == 3 or (len(shape) == 4 and shape[3] == 1):
            return True
        else:
            return False


def get_first_3dfile(in_files):
    if not func_is_3d(in_files):
        return None
    if isinstance(in_files[0], list):
        return in_files[0]
    return in_files


def scans_for_fname(fname):
    """Reads a nifti file and converts it to a numpy array storing
    individual nifti volumes.

    Opens images so will fail if they are not found.

    """
    if isinstance(fname, list):
        scans = np.zeros((len(fname),), dtype=object)
        for sno, f in enumerate(fname):
            scans[sno] = '%s,1' % f
        return scans
    img = load(fname)
    if len(img.shape) == 3:
        return np.array(('%s,1' % fname,), dtype=object)
    else:
        n_scans = img.shape[3]
        scans = np.zeros((n_scans,), dtype=object)
        for sno in range(n_scans):
            scans[sno] = '%s,%d' % (fname, sno + 1)
        return scans


def scans_for_fnames(fnames, keep4d=False, separate_sessions=False):
    """Converts a list of files to a concatenated numpy array for each
    volume.

    keep4d : boolean
        keeps the entries of the numpy array as 4d files instead of
        extracting the individual volumes.
    separate_sessions: boolean
        if 4d nifti files are being used, then separate_sessions
        ensures a cell array per session is created in the structure.

    """
    flist = None
    if not isinstance(fnames[0], list):
        if func_is_3d(fnames[0]):
            fnames = [fnames]
    if separate_sessions or keep4d:
        flist = np.zeros((len(fnames),), dtype=object)
    for i, f in enumerate(fnames):
        if separate_sessions:
            if keep4d:
                if isinstance(f, list):
                    flist[i] = np.array(f, dtype=object)
                else:
                    flist[i] = np.array([f], dtype=object)
            else:
                flist[i] = scans_for_fname(f)
        else:
            if keep4d:
                flist[i] = f
            else:
                scans = scans_for_fname(f)
                if flist is None:
                    flist = scans
                else:
                    flist = np.concatenate((flist, scans))
    return flist


class Info(object):
    """Handles SPM version information
    """
    @staticmethod
    def version(matlab_cmd=None, paths=None, use_mcr=None):
        """Returns the path to the SPM directory in the Matlab path
        If path not found, returns None.

        Parameters
        ----------
        matlab_cmd: str
            Sets the default matlab command. If None, the value of the
            environment variable SPMMCRCMD will be used if set and use_mcr
            is True or the environment variable FORCE_SPMMCR is set.
            If one of FORCE_SPMMCR or SPMMCRCMD is not set, the existence
            of the environment variable MATLABCMD is checked and its value
            is used as the matlab command if possible.
            If none of the above was successful, the fallback value of
            'matlab -nodesktop -nosplash' will be used.
        paths : str
        use_mcr : bool

        Returns
        -------
        spm_path : string representing path to SPM directory

            returns None of path not found
        """
        if use_mcr or 'FORCE_SPMMCR' in os.environ:
            use_mcr = True
            if matlab_cmd is None:
                try:
                    matlab_cmd = os.environ['SPMMCRCMD']
                except KeyError:
                    pass
        if matlab_cmd is None:
            try:
                matlab_cmd = os.environ['MATLABCMD']
            except KeyError:
                matlab_cmd = 'matlab -nodesktop -nosplash'
        mlab = MatlabCommand(matlab_cmd=matlab_cmd)
        mlab.inputs.mfile = False
        if paths:
            mlab.inputs.paths = paths
        if use_mcr:
            mlab.inputs.nodesktop = Undefined
            mlab.inputs.nosplash = Undefined
            mlab.inputs.single_comp_thread = Undefined
            mlab.inputs.mfile = True
            mlab.inputs.uses_mcr = True
        mlab.inputs.script = """
if isempty(which('spm')),
throw(MException('SPMCheck:NotFound','SPM not in matlab path'));
end;
spm_path = spm('dir');
[name, version] = spm('ver');
fprintf(1, 'NIPYPE path:%s|name:%s|release:%s', spm_path, name, version);
exit;
        """
        try:
            out = mlab.run()
        except (IOError, RuntimeError) as e:
            # if no Matlab at all -- exception could be raised
            # No Matlab -- no spm
            logger.debug(str(e))
            return None
        else:
            out = sd._strip_header(out.runtime.stdout)
            out_dict = {}
            for part in out.split('|'):
                key, val = part.split(':')
                out_dict[key] = val
            return out_dict


def no_spm():
    """ Checks if SPM is NOT installed
    used with nosetests skipif to skip tests
    that will fail if spm is not installed"""

    if 'NIPYPE_NO_MATLAB' in os.environ or Info.version() is None:
        return True
    else:
        return False


class SPMCommandInputSpec(BaseInterfaceInputSpec):
    matlab_cmd = traits.Str(desc='matlab command to use')
    paths = InputMultiPath(Directory(), desc='Paths to add to matlabpath')
    mfile = traits.Bool(True, desc='Run m-code using m-file',
                        usedefault=True)
    use_mcr = traits.Bool(desc='Run m-code using SPM MCR')
    use_v8struct = traits.Bool(True, min_ver='8', usedefault=True,
                               desc=('Generate SPM8 and higher '
                                     'compatible jobs')
                               )


class SPMCommand(BaseInterface):
    """Extends `BaseInterface` class to implement SPM specific interfaces.

    WARNING: Pseudo prototype class, meant to be subclassed
    """
    input_spec = SPMCommandInputSpec
    _additional_metadata = ['field']

    _jobtype = 'basetype'
    _jobname = 'basename'

    _matlab_cmd = None
    _paths = None
    _use_mcr = None

    references_ = [{'entry': BibTeX("@book{FrackowiakFristonFrithDolanMazziotta1997,"
                                    "author={R.S.J. Frackowiak, K.J. Friston, C.D. Frith, R.J. Dolan, and J.C. Mazziotta},"
                                    "title={Human Brain Function},"
                                    "publisher={Academic Press USA},"
                                    "year={1997},"
                                    "}"),
                    'description': 'The fundamental text on Statistical Parametric Mapping (SPM)',
                    # 'path': "nipype.interfaces.spm",
                    'tags': ['implementation'],
                    }]

    def __init__(self, **inputs):
        super(SPMCommand, self).__init__(**inputs)
        self.inputs.on_trait_change(self._matlab_cmd_update, ['matlab_cmd',
                                                              'mfile',
                                                              'paths',
                                                              'use_mcr'])
        self._find_mlab_cmd_defaults()
        self._check_mlab_inputs()
        self._matlab_cmd_update()

    @classmethod
    def set_mlab_paths(cls, matlab_cmd=None, paths=None, use_mcr=None):
        cls._matlab_cmd = matlab_cmd
        cls._paths = paths
        cls._use_mcr = use_mcr

    def _find_mlab_cmd_defaults(self):
        # check if the user has set environment variables to enforce
        # the standalone (MCR) version of SPM
        if self._use_mcr or 'FORCE_SPMMCR' in os.environ:
            self._use_mcr = True
            if self._matlab_cmd is None:
                try:
                    self._matlab_cmd = os.environ['SPMMCRCMD']
                except KeyError:
                    pass

    def _matlab_cmd_update(self):
        # MatlabCommand has to be created here,
        # because matlab_cmb is not a proper input
        # and can be set only during init
        self.mlab = MatlabCommand(matlab_cmd=self.inputs.matlab_cmd,
                                  mfile=self.inputs.mfile,
                                  paths=self.inputs.paths)
        self.mlab.inputs.script_file = 'pyscript_%s.m' % \
            self.__class__.__name__.split('.')[-1].lower()
        if isdefined(self.inputs.use_mcr) and self.inputs.use_mcr:
            self.mlab.inputs.nodesktop = Undefined
            self.mlab.inputs.nosplash = Undefined
            self.mlab.inputs.single_comp_thread = Undefined
            self.mlab.inputs.uses_mcr = True
            self.mlab.inputs.mfile = True

    @property
    def version(self):
        version_dict = Info.version(matlab_cmd=self.inputs.matlab_cmd,
                                    paths=self.inputs.paths,
                                    use_mcr=self.inputs.use_mcr)
        if version_dict:
            return '.'.join((version_dict['name'].split('SPM')[-1],
                             version_dict['release']))
        return version_dict

    @property
    def jobtype(self):
        return self._jobtype

    @property
    def jobname(self):
        return self._jobname

    def _check_mlab_inputs(self):
        if not isdefined(self.inputs.matlab_cmd) and self._matlab_cmd:
            self.inputs.matlab_cmd = self._matlab_cmd
        if not isdefined(self.inputs.paths) and self._paths:
            self.inputs.paths = self._paths
        if not isdefined(self.inputs.use_mcr) and self._use_mcr:
            self.inputs.use_mcr = self._use_mcr

    def _run_interface(self, runtime):
        """Executes the SPM function using MATLAB."""
        self.mlab.inputs.script = self._make_matlab_command(
            deepcopy(self._parse_inputs()))
        results = self.mlab.run()
        runtime.returncode = results.runtime.returncode
        if self.mlab.inputs.uses_mcr:
            if 'Skipped' in results.runtime.stdout:
                self.raise_exception(runtime)
        runtime.stdout = results.runtime.stdout
        runtime.stderr = results.runtime.stderr
        runtime.merged = results.runtime.merged
        return runtime

    def _list_outputs(self):
        """Determine the expected outputs based on inputs."""

        raise NotImplementedError

    def _format_arg(self, opt, spec, val):
        """Convert input to appropriate format for SPM."""
        if spec.is_trait_type(traits.Bool):
            return int(val)
        else:
            return val

    def _parse_inputs(self, skip=()):
        spmdict = {}
        metadata = dict(field=lambda t: t is not None)
        for name, spec in list(self.inputs.traits(**metadata).items()):
            if skip and name in skip:
                continue
            value = getattr(self.inputs, name)
            if not isdefined(value):
                continue
            field = spec.field
            if '.' in field:
                fields = field.split('.')
                dictref = spmdict
                for f in fields[:-1]:
                    if f not in list(dictref.keys()):
                        dictref[f] = {}
                    dictref = dictref[f]
                dictref[fields[-1]] = self._format_arg(name, spec, value)
            else:
                spmdict[field] = self._format_arg(name, spec, value)
        return [spmdict]

    def _reformat_dict_for_savemat(self, contents):
        """Encloses a dict representation within hierarchical lists.

        In order to create an appropriate SPM job structure, a Python
        dict storing the job needs to be modified so that each dict
        embedded in dict needs to be enclosed as a list element.

        Examples
        --------
        >>> a = SPMCommand()._reformat_dict_for_savemat(dict(a=1,
        ...                                                  b=dict(c=2, d=3)))
        >>> a == [{'a': 1, 'b': [{'c': 2, 'd': 3}]}]
        True

        """
        newdict = {}
        try:
            for key, value in list(contents.items()):
                if isinstance(value, dict):
                    if value:
                        newdict[key] = self._reformat_dict_for_savemat(value)
                    # if value is None, skip
                else:
                    newdict[key] = value

            return [newdict]
        except TypeError:
            print('Requires dict input')

    def _generate_job(self, prefix='', contents=None):
        """Recursive function to generate spm job specification as a string

        Parameters
        ----------
        prefix : string
            A string that needs to get
        contents : dict
            A non-tuple Python structure containing spm job
            information gets converted to an appropriate sequence of
            matlab commands.

        """
        jobstring = ''
        if contents is None:
            return jobstring
        if isinstance(contents, list):
            for i, value in enumerate(contents):
                if prefix.endswith(")"):
                    newprefix = "%s,%d)" % (prefix[:-1], i + 1)
                else:
                    newprefix = "%s(%d)" % (prefix, i + 1)
                jobstring += self._generate_job(newprefix, value)
            return jobstring
        if isinstance(contents, dict):
            for key, value in list(contents.items()):
                newprefix = "%s.%s" % (prefix, key)
                jobstring += self._generate_job(newprefix, value)
            return jobstring
        if isinstance(contents, np.ndarray):
            if contents.dtype == np.dtype(object):
                if prefix:
                    jobstring += "%s = {...\n" % (prefix)
                else:
                    jobstring += "{...\n"
                for i, val in enumerate(contents):
                    if isinstance(val, np.ndarray):
                        jobstring += self._generate_job(prefix=None,
                                                        contents=val)
                    elif isinstance(val, list):
                        items_format = []
                        for el in val:
                            items_format += ['{}' if not isinstance(el, (str, bytes))
                                             else '\'{}\'']
                        val_format = ', '.join(items_format).format
                        jobstring += '[{}];...\n'.format(val_format(*val))
                    elif isinstance(val, (str, bytes)):
                        jobstring += '\'{}\';...\n'.format(val)
                    else:
                        jobstring += '%s;...\n' % str(val)
                jobstring += '};\n'
            else:
                for i, val in enumerate(contents):
                    for field in val.dtype.fields:
                        if prefix:
                            newprefix = "%s(%d).%s" % (prefix, i + 1, field)
                        else:
                            newprefix = "(%d).%s" % (i + 1, field)
                        jobstring += self._generate_job(newprefix,
                                                        val[field])
            return jobstring
        if isinstance(contents, (str, bytes)):
            jobstring += "%s = '%s';\n" % (prefix, contents)
            return jobstring
        jobstring += "%s = %s;\n" % (prefix, str(contents))
        return jobstring

    def _make_matlab_command(self, contents, postscript=None):
        """Generates a mfile to build job structure
        Parameters
        ----------

        contents : list
            a list of dicts generated by _parse_inputs
            in each subclass

        cwd : string
            default os.getcwd()

        Returns
        -------
        mscript : string
            contents of a script called by matlab

        """
        cwd = os.getcwd()
        mscript = """
        %% Generated by nipype.interfaces.spm
        if isempty(which('spm')),
             throw(MException('SPMCheck:NotFound', 'SPM not in matlab path'));
        end
        [name, version] = spm('ver');
        fprintf('SPM version: %s Release: %s\\n',name, version);
        fprintf('SPM path: %s\\n', which('spm'));
        spm('Defaults','fMRI');

        if strcmp(name, 'SPM8') || strcmp(name(1:5), 'SPM12'),
           spm_jobman('initcfg');
           spm_get_defaults('cmdline', 1);
        end\n
        """
        if self.mlab.inputs.mfile:
            if (isdefined(self.inputs.use_v8struct) and
                    self.inputs.use_v8struct):
                mscript += self._generate_job('jobs{1}.spm.%s.%s' %
                                              (self.jobtype, self.jobname),
                                              contents[0])
            else:
                if self.jobname in ['st', 'smooth', 'preproc', 'preproc8',
                                    'fmri_spec', 'fmri_est',
                                    'factorial_design', 'defs']:
                    # parentheses
                    mscript += self._generate_job('jobs{1}.%s{1}.%s(1)' %
                                                  (self.jobtype, self.jobname),
                                                  contents[0])
                else:
                    # curly brackets
                    mscript += self._generate_job('jobs{1}.%s{1}.%s{1}' %
                                                  (self.jobtype, self.jobname),
                                                  contents[0])
        else:
            jobdef = {'jobs': [{self.jobtype:
                                [{self.jobname:
                                  self.reformat_dict_for_savemat(contents[0])}]
                                }]}
            savemat(os.path.join(cwd, 'pyjobs_%s.mat' % self.jobname), jobdef)
            mscript += "load pyjobs_%s;\n\n" % self.jobname
        mscript += """
        spm_jobman(\'run\', jobs);\n
        """
        if self.inputs.use_mcr:
            mscript += """
        if strcmp(name, 'SPM8') || strcmp(name(1:5), 'SPM12'),
            close(\'all\', \'force\');
        end;
            """
        if postscript is not None:
            mscript += postscript
        return mscript<|MERGE_RESOLUTION|>--- conflicted
+++ resolved
@@ -32,14 +32,8 @@
 from ..base import (BaseInterface, traits, isdefined, InputMultiPath,
                     BaseInterfaceInputSpec, Directory, Undefined)
 from ..matlab import MatlabCommand
-<<<<<<< HEAD
-=======
-from ...utils import spm_docs as sd
-from ...external.six import string_types
 from ...external.due import due, Doi, BibTeX
-from ... import logging
-logger = logging.getLogger('interface')
->>>>>>> 0f2cb9fc
+
 
 __docformat__ = 'restructuredtext'
 logger = logging.getLogger('interface')
