--- conflicted
+++ resolved
@@ -1480,39 +1480,6 @@
             # Append options using format string.
             return argstr % value
 
-<<<<<<< HEAD
-=======
-    def _filename_from_source(self, name):
-        trait_spec = self.inputs.trait(name)
-        retval = getattr(self.inputs, name)
-        if not isdefined(retval) or "%s" in retval:
-            if not trait_spec.name_source:
-                return retval
-            if isdefined(retval) and "%s" in retval:
-                name_template = retval
-            else:
-                name_template = trait_spec.name_template
-            if not name_template:
-                name_template = "%s_generated"
-            if isinstance(trait_spec.name_source, list):
-                for ns in trait_spec.name_source:
-                    if isdefined(getattr(self.inputs, ns)):
-                        name_source = ns
-                        break
-            else:
-                name_source = trait_spec.name_source
-            source = getattr(self.inputs, name_source)
-            while isinstance(source, list):
-                source = source[0]
-            _, base, _ = split_filename(source)
-            retval = name_template % base
-            _, _, ext = split_filename(retval)
-            if trait_spec.keep_extension and ext:
-                return retval
-            return self._overload_extension(retval)
-        return retval
-
->>>>>>> 0d3129bc
     def _gen_filename(self, name):
         raise NotImplementedError
 
