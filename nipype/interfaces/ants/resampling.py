--- conflicted
+++ resolved
@@ -224,14 +224,10 @@
                        exists=True)
     output_image = traits.Str(argstr='--output %s',
                               desc=('output file name'), genfile=True,
-<<<<<<< HEAD
                               hash_files=False)
-=======
-                              hash_file=False)
     out_postfix = traits.Str("_trans", usedefault=True,
                              desc=('Postfix that is appended to all output '
                                    'files (default = _trans)'))
->>>>>>> 984a3834
     reference_image = File(argstr='--reference-image %s', mandatory=True,
                            desc='reference image space that you wish to warp INTO',
                            exists=True)
