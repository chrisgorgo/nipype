<<<<<<< HEAD
from .tracks import StreamlineTractography, TrackDensityMap
from .tensors import TensorMode
from .preprocess import Resample, Denoise
from .reconstruction import RESTORE, EstimateResponseSH, CSD
=======
from .tracks import TrackDensityMap
from .tensors import TensorMode, DTI
from .preprocess import Resample, Denoise
from .simulate import SimulateMultiTensor
>>>>>>> 74f8b78c
<|MERGE_RESOLUTION|>--- conflicted
+++ resolved
@@ -1,11 +1,5 @@
-<<<<<<< HEAD
 from .tracks import StreamlineTractography, TrackDensityMap
-from .tensors import TensorMode
+from .tensors import TensorMode, DTI
 from .preprocess import Resample, Denoise
 from .reconstruction import RESTORE, EstimateResponseSH, CSD
-=======
-from .tracks import TrackDensityMap
-from .tensors import TensorMode, DTI
-from .preprocess import Resample, Denoise
-from .simulate import SimulateMultiTensor
->>>>>>> 74f8b78c
+from .simulate import SimulateMultiTensor