--- conflicted
+++ resolved
@@ -12,11 +12,8 @@
                    __version__)
 from .utils.config import NipypeConfig
 from .fixes.numpy.testing import nosetester
-<<<<<<< HEAD
 from .utils.logger import Logging
-=======
 from .refs import due
->>>>>>> 0f2cb9fc
 
 try:
     import faulthandler
@@ -24,13 +21,10 @@
 except (ImportError, IOError) as e:
     pass
 
-<<<<<<< HEAD
 config = NipypeConfig()
 logging = Logging(config)
 
 
-=======
->>>>>>> 0f2cb9fc
 class _NoseTester(nosetester.NoseTester):
     """ Subclass numpy's NoseTester to add doctests by default
     """
