--- conflicted
+++ resolved
@@ -262,8 +262,7 @@
             return np.average(min_dist_matrix, weights=nii2.get_data()[origdata2].flat)
         else:
             return np.mean(min_dist_matrix)
-<<<<<<< HEAD
-        
+
     def _eucl_max(self, nii1, nii2):
         origdata1 = nii1.get_data()
         origdata1 = np.logical_not(np.logical_or(origdata1 == 0, np.isnan(origdata1)))
@@ -296,11 +295,6 @@
 #            mins[l1+i] = np.min(cdist(set2_coordinates.T[i,:].reshape(1,3), set1_coordinates.T))
         return np.max(mins)
 
-=======
-
-
-
->>>>>>> d5c8c066
     def _run_interface(self, runtime):
         nii1 = nb.load(self.inputs.volume1)
         nii2 = nb.load(self.inputs.volume2)
